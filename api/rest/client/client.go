package client

import (
	"context"
	"fmt"
	"net/http"
	"time"

	shell "github.com/ipfs/go-ipfs-api"
	logging "github.com/ipfs/go-log"
	host "github.com/libp2p/go-libp2p-host"
	ma "github.com/multiformats/go-multiaddr"
	madns "github.com/multiformats/go-multiaddr-dns"
	manet "github.com/multiformats/go-multiaddr-net"
)

// Configuration defaults
var (
	DefaultTimeout   = 0
	DefaultAPIAddr   = "/ip4/127.0.0.1/tcp/9094"
	DefaultLogLevel  = "info"
	DefaultProxyPort = 9095
<<<<<<< HEAD
	ResolveTimeout   = 30 * time.Second
=======
	DefaultPort      = 9094
>>>>>>> 2675bf80
)

var loggingFacility = "apiclient"
var logger = logging.Logger(loggingFacility)

// Config allows to configure the parameters to connect
// to the ipfs-cluster REST API.
type Config struct {
	// Enable SSL support. Only valid without PeerAddr.
	SSL bool
	// Skip certificate verification (insecure)
	NoVerifyCert bool

	// Username and password for basic authentication
	Username string
	Password string

	// The ipfs-cluster REST API endpoint in multiaddress form
	// (takes precedence over host:port). It this address contains
	// an /ipfs/, /p2p/ or /dnsaddr, the API will be contacted
	// through a libp2p tunnel, thus getting encryption for
	// free. Using the libp2p tunnel will ignore any configurations.
	APIAddr ma.Multiaddr

	// PeerAddr is deprecated. It's aliased to APIAddr
	PeerAddr ma.Multiaddr

	// REST API endpoint host and port. Only valid without
	// APIAddr and PeerAddr
	Host string
	Port string

	// If PeerAddr is provided, and the peer uses private networks
	// (pnet), then we need to provide the key. If the peer is the
	// cluster peer, this corresponds to the cluster secret.
	ProtectorKey []byte

	// ProxyAddr is used to obtain a go-ipfs-api Shell instance pointing
	// to the ipfs proxy endpoint of ipfs-cluster. If empty, the location
	// will be guessed from one of APIAddr/Host,
	// and the port used will be ipfs-cluster's proxy default port (9095)
	ProxyAddr ma.Multiaddr

	// Define timeout for network operations
	Timeout time.Duration

	// Specifies if we attempt to re-use connections to the same
	// hosts.
	DisableKeepAlives bool

	// LogLevel defines the verbosity of the logging facility
	LogLevel string
}

// Client provides methods to interact with the ipfs-cluster API. Use
// NewClient() to create one.
type Client struct {
	ctx       context.Context
	cancel    func()
	config    *Config
	transport *http.Transport
	net       string
	hostname  string
	client    *http.Client
	p2p       host.Host
}

// NewClient initializes a client given a Config.
func NewClient(cfg *Config) (*Client, error) {
	ctx := context.Background()
	client := &Client{
		ctx:    ctx,
		config: cfg,
	}

<<<<<<< HEAD
	err := client.setupHTTPClient()
=======
	if client.config.Timeout == 0 {
		client.config.Timeout = DefaultTimeout
	}

	if paddr := client.config.PeerAddr; paddr != nil {
		client.config.APIAddr = paddr
	}

	if client.config.Port == "" {
		client.config.Port = fmt.Sprintf("%d", DefaultPort)
	}

	err := client.setupAPIAddr()
	if err != nil {
		return nil, err
	}

	err = client.resolveAPIAddr()
	if err != nil {
		return nil, err
	}

	err = client.setupHTTPClient()
>>>>>>> 2675bf80
	if err != nil {
		return nil, err
	}

	err = client.setupHostname()
	if err != nil {
		return nil, err
	}

	err = client.setupProxy()
	if err != nil {
		return nil, err
	}

	if lvl := cfg.LogLevel; lvl != "" {
		logging.SetLogLevel(loggingFacility, lvl)
	} else {
		logging.SetLogLevel(loggingFacility, DefaultLogLevel)
	}

	return client, nil
}

func (c *Client) setupAPIAddr() error {
	var addr ma.Multiaddr
	var err error
	if c.config.APIAddr == nil {
		if c.config.Host == "" { //default
			addr, err = ma.NewMultiaddr(DefaultAPIAddr)
		} else {
			addrStr := fmt.Sprintf("/dns4/%s/tcp/%s", c.config.Host, c.config.Port)
			addr, err = ma.NewMultiaddr(addrStr)
		}
		c.config.APIAddr = addr
		return err
	}

	return nil
}

func (c *Client) resolveAPIAddr() error {
	resolveCtx, cancel := context.WithTimeout(c.ctx, c.config.Timeout)
	defer cancel()
	resolved, err := madns.Resolve(resolveCtx, c.config.APIAddr)
	if err != nil {
		return err
	}

	if len(resolved) == 0 {
		return fmt.Errorf("resolving %s returned 0 results", c.config.APIAddr)
	}

	c.config.APIAddr = resolved[0]
	return nil
}

func (c *Client) setupHTTPClient() error {
	var err error

	switch {
	case IsPeerAddress(c.config.APIAddr):
		err = c.enableLibp2p()
	case c.config.SSL:
		err = c.enableTLS()
	default:
		c.defaultTransport()
	}

	if err != nil {
		return err
	}

	c.client = &http.Client{
		Transport: c.transport,
		Timeout:   c.config.Timeout,
	}
	return nil
}

func (c *Client) setupHostname() error {
	// Extract host:port form APIAddr or use Host:Port.
	// For libp2p, hostname is set in enableLibp2p()
	if !IsPeerAddress(c.config.APIAddr) {
		_, hostname, err := manet.DialArgs(c.config.APIAddr)
		if err != nil {
			return err
		}
<<<<<<< HEAD
	}

	// PeerAddr takes precedence over APIAddr. APIAddr takes precedence
	// over Host/Port. APIAddr is resolved and dial args
	// extracted.
	switch {
	case c.config.PeerAddr != nil:
		// Taken care of in setupHTTPClient
	case c.config.APIAddr != nil:
		// Resolve multiaddress just in case and extract host:port
		resolveCtx, cancel := context.WithTimeout(c.ctx, ResolveTimeout)
		defer cancel()
		resolved, err := madns.Resolve(resolveCtx, c.config.APIAddr)
		if err != nil {
			return err
		}
		c.config.APIAddr = resolved[0]
		_, c.hostname, err = manet.DialArgs(c.config.APIAddr)
		if err != nil {
			return err
		}
	default:
		c.hostname = fmt.Sprintf("%s:%s", c.config.Host, c.config.Port)
		apiAddr, err := ma.NewMultiaddr(
			fmt.Sprintf("/ip4/%s/tcp/%s", c.config.Host, c.config.Port),
		)
		if err != nil {
			return err
		}
		c.config.APIAddr = apiAddr
=======
		c.hostname = hostname
>>>>>>> 2675bf80
	}
	return nil
}

func (c *Client) setupProxy() error {
	if c.config.ProxyAddr != nil {
		return nil
	}

	// Guess location from  APIAddr
	port, err := ma.NewMultiaddr(fmt.Sprintf("/tcp/%d", DefaultProxyPort))
	if err != nil {
		return err
	}
<<<<<<< HEAD
	var paddr ma.Multiaddr
	switch {
	case c.config.PeerAddr != nil:
		paddr = ma.Split(c.config.PeerAddr)[0].Encapsulate(port)
	case c.config.APIAddr != nil: // Host/Port setupHostname sets APIAddr
		paddr = ma.Split(c.config.APIAddr)[0].Encapsulate(port)
	default:
		return errors.New("cannot find proxy address")
	}

	ctx, cancel := context.WithTimeout(c.ctx, ResolveTimeout)
	defer cancel()
	resolved, err := madns.Resolve(ctx, paddr)
	if err != nil {
		return err
	}

	c.config.ProxyAddr = resolved[0]
=======
	c.config.ProxyAddr = ma.Split(c.config.APIAddr)[0].Encapsulate(port)
>>>>>>> 2675bf80
	return nil
}

// IPFS returns an instance of go-ipfs-api's Shell, pointing to the
// configured ProxyAddr (or to the default ipfs-cluster's IPFS proxy port).
// It re-uses this Client's HTTP client, thus will be constrained by
// the same configurations affecting it (timeouts...).
func (c *Client) IPFS() *shell.Shell {
	return shell.NewShellWithClient(c.config.ProxyAddr.String(), c.client)
}

// IsPeerAddress detects if the given multiaddress identifies a libp2p peer,
// either because it has the /p2p/ protocol or because it uses /dnsaddr/
func IsPeerAddress(addr ma.Multiaddr) bool {
	if addr == nil {
		return false
	}
	pid, err := addr.ValueForProtocol(ma.P_IPFS)
	dnsaddr, err2 := addr.ValueForProtocol(madns.DnsaddrProtocol.Code)
	return (pid != "" && err == nil) || (dnsaddr != "" && err2 == nil)
}<|MERGE_RESOLUTION|>--- conflicted
+++ resolved
@@ -20,11 +20,8 @@
 	DefaultAPIAddr   = "/ip4/127.0.0.1/tcp/9094"
 	DefaultLogLevel  = "info"
 	DefaultProxyPort = 9095
-<<<<<<< HEAD
 	ResolveTimeout   = 30 * time.Second
-=======
 	DefaultPort      = 9094
->>>>>>> 2675bf80
 )
 
 var loggingFacility = "apiclient"
@@ -100,13 +97,6 @@
 		config: cfg,
 	}
 
-<<<<<<< HEAD
-	err := client.setupHTTPClient()
-=======
-	if client.config.Timeout == 0 {
-		client.config.Timeout = DefaultTimeout
-	}
-
 	if paddr := client.config.PeerAddr; paddr != nil {
 		client.config.APIAddr = paddr
 	}
@@ -126,7 +116,6 @@
 	}
 
 	err = client.setupHTTPClient()
->>>>>>> 2675bf80
 	if err != nil {
 		return nil, err
 	}
@@ -168,7 +157,7 @@
 }
 
 func (c *Client) resolveAPIAddr() error {
-	resolveCtx, cancel := context.WithTimeout(c.ctx, c.config.Timeout)
+	resolveCtx, cancel := context.WithTimeout(c.ctx, ResolveTimeout)
 	defer cancel()
 	resolved, err := madns.Resolve(resolveCtx, c.config.APIAddr)
 	if err != nil {
@@ -214,40 +203,7 @@
 		if err != nil {
 			return err
 		}
-<<<<<<< HEAD
-	}
-
-	// PeerAddr takes precedence over APIAddr. APIAddr takes precedence
-	// over Host/Port. APIAddr is resolved and dial args
-	// extracted.
-	switch {
-	case c.config.PeerAddr != nil:
-		// Taken care of in setupHTTPClient
-	case c.config.APIAddr != nil:
-		// Resolve multiaddress just in case and extract host:port
-		resolveCtx, cancel := context.WithTimeout(c.ctx, ResolveTimeout)
-		defer cancel()
-		resolved, err := madns.Resolve(resolveCtx, c.config.APIAddr)
-		if err != nil {
-			return err
-		}
-		c.config.APIAddr = resolved[0]
-		_, c.hostname, err = manet.DialArgs(c.config.APIAddr)
-		if err != nil {
-			return err
-		}
-	default:
-		c.hostname = fmt.Sprintf("%s:%s", c.config.Host, c.config.Port)
-		apiAddr, err := ma.NewMultiaddr(
-			fmt.Sprintf("/ip4/%s/tcp/%s", c.config.Host, c.config.Port),
-		)
-		if err != nil {
-			return err
-		}
-		c.config.APIAddr = apiAddr
-=======
 		c.hostname = hostname
->>>>>>> 2675bf80
 	}
 	return nil
 }
@@ -262,28 +218,7 @@
 	if err != nil {
 		return err
 	}
-<<<<<<< HEAD
-	var paddr ma.Multiaddr
-	switch {
-	case c.config.PeerAddr != nil:
-		paddr = ma.Split(c.config.PeerAddr)[0].Encapsulate(port)
-	case c.config.APIAddr != nil: // Host/Port setupHostname sets APIAddr
-		paddr = ma.Split(c.config.APIAddr)[0].Encapsulate(port)
-	default:
-		return errors.New("cannot find proxy address")
-	}
-
-	ctx, cancel := context.WithTimeout(c.ctx, ResolveTimeout)
-	defer cancel()
-	resolved, err := madns.Resolve(ctx, paddr)
-	if err != nil {
-		return err
-	}
-
-	c.config.ProxyAddr = resolved[0]
-=======
 	c.config.ProxyAddr = ma.Split(c.config.APIAddr)[0].Encapsulate(port)
->>>>>>> 2675bf80
 	return nil
 }
 
